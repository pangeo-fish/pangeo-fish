--- conflicted
+++ resolved
@@ -242,14 +242,9 @@
         How to deal with model cell ids for the computation of reception masks.
         - "keep": use the cell ids given by the model. This is the more correct method.
         - "recompute": recompute the cell ids based on the rotated lat / lon coords.
-<<<<<<< HEAD
 
     dims : list[str], default: None
         Dimensions to use: either ["x", "y"] or ["cells"]
-=======
-    dims : list of str, default: ["x", "y"]
-        The spatial dimensions.
->>>>>>> c43abb3a
 
     Returns
     -------
