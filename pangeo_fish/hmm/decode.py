import itertools

import dask
import dask.array as da
import numba
import numpy as np
import xarray as xr

from ..distributions import gaussian_kernel


def mean_track(X, coords=["latitude", "longitude"]):
    probabilities = X["states"]
    dims = list(
        set(itertools.chain.from_iterable(probabilities[name].dims for name in coords))
    )
    grid = probabilities.reset_coords(coords).get(coords)
    return grid.weighted(probabilities).mean(dim=dims)


def modal_track(X, coords=["latitude", "longitude"]):
    probabilities = X["states"]
    dims = list(
        set(itertools.chain.from_iterable(probabilities[name].dims for name in coords))
    )
    (indices,) = dask.compute(probabilities.argmax(dim=dims))

    return xr.Dataset(
        {name: probabilities[name][indices] for name in coords}
    ).reset_coords(coords)


@numba.njit
def kernel_overlap(pos, shape, kernel_shape):
    px, py = pos
    xmax, ymax = shape
    kx, ky = kernel_shape

    a_xmin = max(px - kx // 2, 0)
    a_xmax = min(px + kx // 2 + 1, xmax)
    a_ymin = max(py - ky // 2, 0)
    a_ymax = min(py + ky // 2 + 1, ymax)

    k_xmin = max(0 - px + kx // 2, 0)
    k_xmax = min(xmax - px + kx // 2, kx)
    k_ymin = max(0 - py + ky // 2, 0)
    k_ymax = min(ymax - py + ky // 2, kx)

    return ((a_xmin, a_xmax), (a_ymin, a_ymax)), ((k_xmin, k_xmax), (k_ymin, k_ymax))


@numba.njit
def kernel_state_metric(previous_state_metric, previous_positions, pdf, kernel):
    possible_positions = previous_state_metric != -np.inf

    # output arrays
    state_metric = np.full_like(previous_state_metric, fill_value=-np.inf)
    positions = np.full_like(previous_positions, fill_value=-1)

    # actual processing
    nx, ny = pdf.shape
    for x in range(nx):
        for y in range(ny):
            # skip if unreachable
            if not possible_positions[x, y]:
                continue

            # compute overlap
            (ax, ay), (kx, ky) = kernel_overlap((x, y), pdf.shape, kernel.shape)

            # current branch metric
            branch_metric = (
                pdf[ax[0] : ax[1], ay[0] : ay[1]] + kernel[kx[0] : kx[1], ky[0] : ky[1]]
            )

            # current state metric
            new_state_metric = branch_metric + previous_state_metric[x, y]

            # write the result
            region = state_metric[ax[0] : ax[1], ay[0] : ay[1]]

            mask = new_state_metric > region

            state_metric[ax[0] : ax[1], ay[0] : ay[1]] = np.where(
                mask, new_state_metric, region
            )
            positions[ax[0] : ax[1], ay[0] : ay[1]] = np.where(
                mask, x * ny + y, positions[ax[0] : ax[1], ay[0] : ay[1]]
            )

    return state_metric, positions


def viterbi(emission, sigma):
    """
    Parameters
    ----------
    emission : Dataset
        The emission probability dataset containing land mask and initial
        probabilities and the pdf.
    sigma : float
        The coefficient of diffusion in pixel

    Returns
    -------
    state_metrics : DataArray
        The evolution of state metrics over time
    positions : DataArray
        The integer positions of the tracks
        TODO: translate this to label space without computing
    """

    def apply_kernel_state_metric(
        pdf, previous_state_metric, previous_branches, kernel
    ):
        if isinstance(pdf, da.Array):
            return da.apply_gufunc(
                kernel_state_metric,
                "(x,y),(x,y),(x,y),(n,m)->(x,y),(x,y)",
                previous_state_metric,
                previous_branches,
                pdf,
                kernel,
                output_dtypes=[float, int],
            )
        else:
            return kernel_state_metric(
                previous_state_metric, previous_branches, pdf, kernel
            )

    def decode_most_probable_track(pdf, sigma, ocean_mask):
        kernel = gaussian_kernel(np.full(shape=(2,), fill_value=sigma))

        [pos0] = dask.compute(np.argmax(pdf[0, ...]))

        # all in log space
        state_metrics_ = [pdf[0, ...]]

        initial_branches = np.where(pdf[0, ...] != -np.inf, pos0, -1)
        branches_ = [initial_branches]

        for index in range(1, pdf.shape[0]):
            state_metric, positions = apply_kernel_state_metric(
                pdf[index, ...],
                state_metrics_[index - 1],
                branches_[index - 1],
                np.log(kernel),
            )

            state_metrics_.append(np.where(ocean_mask, state_metric, -np.inf))
            branches_.append(np.where(ocean_mask, positions, -1))

        state_metrics = np.stack(state_metrics_, axis=0)
        branches = np.stack(branches_, axis=0)

        reshaped_branches = branches.reshape(branches.shape[0], -1)

        most_likely_position = np.argmax(state_metrics[-1, ...])

        positions = [most_likely_position]
        for index in range(1, state_metrics.shape[0]):
            branch_index = reshaped_branches.shape[0] - index
            positions.append(reshaped_branches[branch_index, positions[index - 1]])

        return state_metrics, np.stack(positions[::-1])

<<<<<<< HEAD
    pdf = emission["pdf"].copy()
    pdf[{"time": 0}] = emission.initial
=======
    emission_ = combine_emission_pdf(emission)
    pdf = emission_.pdf
    pdf[{"time": 0}] = emission_.initial
>>>>>>> 276ca14f

    state_metrics, positions = xr.apply_ufunc(
        decode_most_probable_track,
        np.log(pdf.fillna(0)),
        sigma,
        emission.mask,
        input_core_dims=[("x", "y"), (), ("x", "y")],
        output_core_dims=[("x", "y"), ()],
        dask="allowed",
    )

    coords = emission_[["longitude", "latitude"]].stack(z=["x", "y"])
    track = coords.isel(z=positions)

    return track


@numba.njit
def _propagate_timestep(M, kernel, emission, Tprevx, Tprevy):
    row, col = M.shape
    ks = kernel.shape[0]

    Mtemp = np.full((row, col), fill_value=-np.inf)
    Ttempx = np.full((row, col), fill_value=-1, dtype="int16")
    Ttempy = np.full((row, col), fill_value=-1, dtype="int16")

    for x in range(col):
        for y in range(row):
            if M[y, x] == -np.inf:
                continue

            kminlat = max(ks // 2 - y, 0)
            kmaxlat = min((ks - 1) - (y + ks // 2 - (row - 1)), ks - 1)
            kminlong = max(ks // 2 - x, 0)
            kmaxlong = min((ks - 1) - (x + ks // 2 - (col - 1)), ks - 1)

            mminlat = max(y - ks // 2, 0)
            mmaxlat = min(y + ks // 2, row - 1)
            mminlong = max(x - ks // 2, 0)
            mmaxlong = min(x + ks // 2, col - 1)

            B = (
                emission[mminlat : mmaxlat + 1, mminlong : mmaxlong + 1]
                + kernel[kminlat : kmaxlat + 1, kminlong : kmaxlong + 1]
            )

            Msub = B + M[y, x]

            Mupdate = Mtemp[mminlat : mmaxlat + 1, mminlong : mmaxlong + 1]
            Txupdate = Ttempx[mminlat : mmaxlat + 1, mminlong : mmaxlong + 1]
            Tyupdate = Ttempy[mminlat : mmaxlat + 1, mminlong : mmaxlong + 1]

            update = Msub > Mupdate

            Mtemp[mminlat : mmaxlat + 1, mminlong : mmaxlong + 1] = np.where(
                update, Msub, Mupdate
            )
            Ttempx[mminlat : mmaxlat + 1, mminlong : mmaxlong + 1] = np.where(
                update, x, Txupdate
            )
            Ttempy[mminlat : mmaxlat + 1, mminlong : mmaxlong + 1] = np.where(
                update, y, Tyupdate
            )

    return Mtemp, Ttempx, Ttempy


@numba.njit
def _reorder_track(Tprevx, Tprevy, Ttempx, Ttempy, index, M):
    row, col = M.shape

    Tx = np.full_like(Tprevx, fill_value=-1)
    Ty = np.full_like(Tprevy, fill_value=-1)

    for x in range(col):
        for y in range(row):
            if M[y, x] == -np.inf:
                continue

            Tx[y, x, :index] = Tprevx[Ttempy[y, x], Ttempx[y, x], :index]
            Ty[y, x, :index] = Tprevy[Ttempy[y, x], Ttempx[y, x], :index]
            Tx[y, x, index] = x
            Ty[y, x, index] = y

    return Tx, Ty


def _viterbi(emission, land_mask, sigma):
    kernel = np.log(gaussian_kernel(np.array([sigma, sigma]), type="discrete"))
    emission_ = np.log(emission)

    M = dask.compute(emission_[0, ...])[0]

    pos0 = np.argmax(M)
    y0, x0 = np.unravel_index(pos0, M.shape)

    Tprevx = np.full(M.shape + emission_.shape[:1], fill_value=-1, dtype="int16")
    Tprevx[y0, x0, 0] = x0
    Tprevy = np.full(M.shape + emission_.shape[:1], fill_value=-1, dtype="int16")
    Tprevy[y0, x0, 0] = y0

    for index in range(1, emission_.shape[0]):
        pdf = dask.compute(emission_[index, ...])[0]

        Mtemp, Ttempx, Ttempy = _propagate_timestep(M, kernel, pdf, Tprevx, Tprevy)
        Mtemp[land_mask] = -np.inf

        Tx, Ty = _reorder_track(Tprevx, Tprevy, Ttempx, Ttempy, index, Mtemp)

        M = Mtemp
        Tprevx = Tx
        Tprevy = Ty

    reshaped_M = np.reshape(M, -1)
    reshaped_x = np.reshape(Tprevx, (-1, emission.shape[0]))
    reshaped_y = np.reshape(Tprevy, (-1, emission.shape[0]))

    pos = np.argmax(reshaped_M)
    y, x = reshaped_y[pos, :], reshaped_x[pos, :]

    return y, x


def viterbi2(emission, sigma):
    emission_ = combine_emission_pdf(emission)
    pdf = emission_.pdf
    pdf[{"time": 0}] = emission_.initial

    # different order for x and y, so we need to swap it
    x, y = xr.apply_ufunc(
        _viterbi,
        pdf.fillna(0),
        np.logical_not(emission.mask),  # ocean mask → land mask
        input_core_dims=[("x", "y"), ("x", "y")],
        output_core_dims=[(), ()],
        kwargs={"sigma": sigma},
        dask="allowed",
    )

    return (
        emission[["time", "latitude", "longitude"]].isel(x=x, y=y).drop_vars("cell_ids")
    )<|MERGE_RESOLUTION|>--- conflicted
+++ resolved
@@ -164,14 +164,8 @@
 
         return state_metrics, np.stack(positions[::-1])
 
-<<<<<<< HEAD
     pdf = emission["pdf"].copy()
     pdf[{"time": 0}] = emission.initial
-=======
-    emission_ = combine_emission_pdf(emission)
-    pdf = emission_.pdf
-    pdf[{"time": 0}] = emission_.initial
->>>>>>> 276ca14f
 
     state_metrics, positions = xr.apply_ufunc(
         decode_most_probable_track,
@@ -183,7 +177,7 @@
         dask="allowed",
     )
 
-    coords = emission_[["longitude", "latitude"]].stack(z=["x", "y"])
+    coords = emission[["longitude", "latitude"]].stack(z=["x", "y"])
     track = coords.isel(z=positions)
 
     return track
@@ -296,9 +290,8 @@
 
 
 def viterbi2(emission, sigma):
-    emission_ = combine_emission_pdf(emission)
-    pdf = emission_.pdf
-    pdf[{"time": 0}] = emission_.initial
+    pdf = emission.pdf.copy()
+    pdf[{"time": 0}] = emission.initial
 
     # different order for x and y, so we need to swap it
     x, y = xr.apply_ufunc(
