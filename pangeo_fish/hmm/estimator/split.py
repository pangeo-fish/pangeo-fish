import os
from dataclasses import asdict, dataclass, replace

import movingpandas as mpd
import numpy as np
import xarray as xr
import zarr
from tlz.functoolz import compose_left, curry, pipe
from tlz.itertoolz import first

<<<<<<< HEAD
from ... import tracks, utils
from ..decode import mean_track, modal_track, viterbi, viterbi2
from ..filter import _backward_zarr, _forward_zarr
=======
from pangeo_fish import tracks, utils
from pangeo_fish.hmm.decode import mean_track, modal_track, viterbi, viterbi2
from pangeo_fish.hmm.filter import forward, forward_backward, score
>>>>>>> f1496b8d


@dataclass
class EagerScoreEstimator:
    """Estimator to train and predict gaussian random walk hidden markov models

    Parameters
    ----------
    sigma : float, default: None
        The primary model parameter: the standard deviation of the distance
        per time unit traveled by the fish, in the same unit as the grid coordinates.
    truncate : float, default: 4.0
        The cut-off limit of the filter. This can be used, together with `sigma`, to
        calculate the maximum distance per time unit traveled by the fish.
    cache : str or zarr.Store
        Zarr store to write intermediate results to.
    """

    sigma: float = None
    truncate: float = 4.0

    cache: str | os.PathLike | zarr.storage.Store = None

    def to_dict(self):
        exclude = {"cache"}

        return {k: v for k, v in asdict(self).items() if k not in exclude}

    def set_params(self, **params):
        """set the parameters on a new instance

        Parameters
        ----------
        **params
            Mapping of parameter name to new value.
        """
        return replace(self, **params)

    def _score(
        self, X, *, cache, spatial_dims=None, temporal_dims=None, progress=False
    ):
        if self.sigma is None:
            raise ValueError("unset sigma, cannot run the filter")

        if not isinstance(cache, zarr.storage.Store):
            raise ValueError("requires a zarr store for now")
        else:
            cache_store = cache

        if spatial_dims is None:
            spatial_dims = utils._detect_spatial_dims(X)
        if temporal_dims is None:
            temporal_dims = utils._detect_temporal_dims(X)

        dims = temporal_dims + spatial_dims

        # write the dataset to disk
        X.transpose(*dims).to_zarr(
            cache_store, group="emission", mode="w", consolidated=True
        )
        group = zarr.group(cache_store, overwrite=False)
        if "forward" in group:
            del group["forward"]

        # propagate
        forward = _forward_zarr(
            group["emission"],
            group.create_group("forward"),
            sigma=self.sigma,
            truncate=self.truncate,
            progress=progress,
        )

        # open and return the score
        with np.errstate(divide="ignore"):
            value = -np.log(forward["normalizations"]).sum()
            return value if not np.isnan(value) else np.inf

    def _forward_backward_algorithm(
        self, X, cache, *, spatial_dims=None, temporal_dims=None, progress=False
    ):
        if self.sigma is None:
            raise ValueError("unset sigma, cannot run the filter")

        if not isinstance(cache, zarr.storage.Store):
            raise ValueError("requires a zarr store for now")
        else:
            cache_store = cache

        if spatial_dims is None:
            spatial_dims = utils._detect_spatial_dims(X)
        if temporal_dims is None:
            temporal_dims = utils._detect_temporal_dims(X)

        dims = temporal_dims + spatial_dims

        # write the dataset to disk
        X.transpose(*dims).to_zarr(
            cache_store, group="emission", mode="w", consolidated=True
        )

        # open the root group
        group = zarr.group(cache_store, overwrite=False)

        # propagate
        _forward_zarr(
            group["emission"],
            group.create_group("forward", overwrite=True),
            sigma=self.sigma,
            truncate=self.truncate,
            progress=progress,
        )
        _backward_zarr(
            group["forward"],
            group.create_group("backward", overwrite=True),
            sigma=self.sigma,
            truncate=self.truncate,
            progress=progress,
        )

        # open and return a dataset
        return xr.open_dataset(cache_store, engine="zarr", chunks={}, group="backward")

    def predict_proba(
        self, X, *, cache=None, spatial_dims=None, temporal_dims=None, progress=False
    ):
        """predict the state probabilities

        This is done by applying the forward-backward algorithm to the data.

        Parameters
        ----------
        X : Dataset
            The emission probability maps. The dataset should contain these variables:
            - `initial`, the initial probability map
            - `pdf`, the emission probabilities
            - `mask`, a mask to select ocean pixels
<<<<<<< HEAD
        cache : str, pathlib.Path or zarr.Store
            Path to the cache store. Used to compute the state probabilities with nearly
            constant memory usage.
=======
            Due to the convolution method we use today, we can't pass np.nan, thus we send x.fillna(0), but drop the values whihch are less than 0 and put them back to np.nan when we return the value.
>>>>>>> f1496b8d
        spatial_dims : list of hashable, optional
            The spatial dimensions of the dataset.
        temporal_dims : list of hashable, optional
            The temporal dimensions of the dataset.

        Returns
        -------
        state_probabilities : DataArray
            The computed state probabilities

        Notes
        -----
        The convolution implementation does not allow skipping nan values. Thus, we
        replace these with zeroes, apply the filter, and at the end revert back to nans.
        """
        if cache is None and self.cache is None:
            raise ValueError("need to provide the cache file")
        elif cache is None:
            cache = self.cache

        state = self._forward_backward_algorithm(
            X.fillna(0),
<<<<<<< HEAD
            cache=cache,
=======
>>>>>>> f1496b8d
            spatial_dims=spatial_dims,
            temporal_dims=temporal_dims,
            progress=progress,
        )
<<<<<<< HEAD
        return state.where(X["mask"])
=======
        state = state.where(state > 0)
        return state.rename("states")
>>>>>>> f1496b8d

    def score(
        self, X, *, cache=None, spatial_dims=None, temporal_dims=None, progress=False
    ):
        """score the fit of the selected model to the data

        Apply the forward-backward algorithm to the given data, then return the
        negative logarithm of the normalization factors.

        Parameters
        ----------
        X : Dataset
            The emission probability maps. The dataset should contain these variables:
            - `pdf`, the emission probabilities
            - `mask`, a mask to select ocean pixels
            - `initial`, the initial probability map
        spatial_dims : list of hashable, optional
            The spatial dimensions of the dataset.
        temporal_dims : list of hashable, optional
            The temporal dimensions of the dataset.

        Return
        ------
        score : float
            The score for the fit with the current parameters.
        """
        if cache is None and self.cache is None:
            raise ValueError("need to provide the cache file")
        elif cache is None:
            cache = self.cache

        return self._score(
            X.fillna(0),
            cache=cache,
            spatial_dims=spatial_dims,
            temporal_dims=temporal_dims,
            progress=progress,
        )

    def decode(
        self,
        X,
        states=None,
        *,
        mode="viterbi",
        spatial_dims=None,
        temporal_dims=None,
        progress=False,
        additional_quantities=["distance", "velocity"],
    ):
        """decode the state sequence from the selected model and the data

        Parameters
        ----------
        X : Dataset
            The emission probability maps. The dataset should contain these variables:
            - `pdf`, the emission probabilities
            - `mask`, a mask to select ocean pixels
            - `initial`, the initial probability map
            - `final`, the final probability map (optional)
        states : Dataset, optional
            The precomputed state probability maps. The dataset should contain these variables:
            - `states`, the state probabilities
        mode : str or list of str, default: "viterbi"
            The decoding method. Can be one of
            - ``"mean"``: use the centroid of the state probabilities as decoded state
            - ``"mode"``: use the maximum of the state probabilities as decoded state
            - ``"viterbi"``: use the viterbi algorithm to determine the most probable states

            If a list of methods is given, decode using all methods in sequence.
        additional_quantities : None or list of str, default: ["distance", "velocity"]
            Additional quantities to compute from the decoded tracks. Use ``None`` or an
            empty list to not compute anything.

            Possible values are:
            - "distance": distance to the previous track point in ``[km]``
            - "speed": average speed for the movement from the previous to the current
              track point, in ``[km/h]``
        spatial_dims : list of hashable, optional
            The spatial dimensions of the dataset.
        temporal_dims : list of hashable, optional
            The temporal dimensions of the dataset.
        """

        def maybe_compute_states(data):
            X, states = data

            if states is None:
                return self.predict_proba(
                    X, spatial_dims=spatial_dims, temporal_dims=temporal_dims
                )

            return states

        decoders = {
            "mean": compose_left(maybe_compute_states, mean_track),
            "mode": compose_left(maybe_compute_states, modal_track),
            "viterbi": compose_left(first, curry(viterbi, sigma=self.sigma)),
            "viterbi2": compose_left(first, curry(viterbi2, sigma=self.sigma)),
        }

        if not isinstance(mode, list):
            modes = [mode]
        else:
            modes = mode

        if len(modes) == 0:
            raise ValueError("need at least one mode")

        wrong_modes = [mode for mode in modes if mode not in decoders]
        if wrong_modes:
            raise ValueError(
                f"unknown {'mode' if len(modes) == 1 else 'modes'}: "
                + (mode if len(modes) == 1 else ", ".join(repr(mode) for mode in modes))
                + "."
                + " Choose one of {{{', '.join(sorted(decoders))}}}."
            )

        def maybe_show_progress(modes):
            if not progress:
                return modes

            return utils.progress_status(modes)

        decoded = [
            pipe(
                [X, states],
                decoders.get(mode),
                lambda x: x.compute(),
                curry(tracks.to_trajectory, name=mode),
                curry(tracks.additional_quantities, quantities=additional_quantities),
            )
            for mode in maybe_show_progress(modes)
        ]

        if len(decoded) > 1:
            return mpd.TrajectoryCollection(decoded)

        return decoded[0]<|MERGE_RESOLUTION|>--- conflicted
+++ resolved
@@ -8,15 +8,9 @@
 from tlz.functoolz import compose_left, curry, pipe
 from tlz.itertoolz import first
 
-<<<<<<< HEAD
-from ... import tracks, utils
-from ..decode import mean_track, modal_track, viterbi, viterbi2
-from ..filter import _backward_zarr, _forward_zarr
-=======
 from pangeo_fish import tracks, utils
 from pangeo_fish.hmm.decode import mean_track, modal_track, viterbi, viterbi2
-from pangeo_fish.hmm.filter import forward, forward_backward, score
->>>>>>> f1496b8d
+from pangeo_fish.hmm.filter import _backward_zarr, _forward_zarr
 
 
 @dataclass
@@ -154,13 +148,9 @@
             - `initial`, the initial probability map
             - `pdf`, the emission probabilities
             - `mask`, a mask to select ocean pixels
-<<<<<<< HEAD
         cache : str, pathlib.Path or zarr.Store
             Path to the cache store. Used to compute the state probabilities with nearly
             constant memory usage.
-=======
-            Due to the convolution method we use today, we can't pass np.nan, thus we send x.fillna(0), but drop the values whihch are less than 0 and put them back to np.nan when we return the value.
->>>>>>> f1496b8d
         spatial_dims : list of hashable, optional
             The spatial dimensions of the dataset.
         temporal_dims : list of hashable, optional
@@ -183,20 +173,12 @@
 
         state = self._forward_backward_algorithm(
             X.fillna(0),
-<<<<<<< HEAD
             cache=cache,
-=======
->>>>>>> f1496b8d
             spatial_dims=spatial_dims,
             temporal_dims=temporal_dims,
             progress=progress,
         )
-<<<<<<< HEAD
         return state.where(X["mask"])
-=======
-        state = state.where(state > 0)
-        return state.rename("states")
->>>>>>> f1496b8d
 
     def score(
         self, X, *, cache=None, spatial_dims=None, temporal_dims=None, progress=False
