--- conflicted
+++ resolved
@@ -1,9 +1,6 @@
-<<<<<<< HEAD
 """Module for managing I/O operations."""
 
 import io
-=======
->>>>>>> cc70384b
 import json
 import warnings
 
