channels:
  - conda-forge
dependencies:
  - pytest
  - pytest-cov
  # I/O
  - fsspec
  - h5netcdf
  - intake-xarray
  - zstandard
  # units, bounds, and cf-conventions
  - cf_xarray
  - pint-xarray
  # general computing
  - flox
  - xarray
  - more-itertools
  - cytoolz
  - toolz
  - scipy
  - opt_einsum
  - sparse
  # geographic manipulations
  - movingpandas
  - geopandas
  - cartopy
  - healpy
  - scikit-learn
  - astropy
  # video processing
  - ffmpeg
  - xmovie
  # distributed computing
  - dask
  # code formatting
  - rich
  - rich-click
  - pip
  - pip:
<<<<<<< HEAD
      - dask-hpcconfig
      - xdggs
      - imageio[ffmpeg]
=======
      - cdshealpix
      - healpix-convolution
>>>>>>> 851b681d
      - git+https://github.com/iaocea/xarray-healpy.git@0ffca6058f4008f4f22f076e2d60787fcf32ac82<|MERGE_RESOLUTION|>--- conflicted
+++ resolved
@@ -37,12 +37,9 @@
   - rich-click
   - pip
   - pip:
-<<<<<<< HEAD
+      - cdshealpix
+      - healpix-convolution
       - dask-hpcconfig
       - xdggs
       - imageio[ffmpeg]
-=======
-      - cdshealpix
-      - healpix-convolution
->>>>>>> 851b681d
       - git+https://github.com/iaocea/xarray-healpy.git@0ffca6058f4008f4f22f076e2d60787fcf32ac82